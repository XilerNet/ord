use crate::inscription::TransactionInscription;
use crate::inscription_id::InscriptionId;
use bitcoin::Address;
use db::XDNSRepository;
use std::sync::Mutex;
use tokio::runtime::Runtime;
use xdns_data::models::{Data, Domain, DomainDrop, SubDomain, Validity, ValidityTransfer};
use xdns_data::parser::{ActionParser, DomainAction};
use xdns_data::traits::Parser;

static mut DATABASE: Option<db::Repository> = None;

async fn get_db() -> &'static db::Repository {
  unsafe {
    if DATABASE.is_none() {
      DATABASE = Some(db::Repository::new().await);
      DATABASE.as_ref().unwrap().migrate().await;
    }

    DATABASE.as_ref().unwrap()
  }
}

async fn get_domain_by_inscription_id(db: &db::Repository, inscription: &str) -> Option<String> {
  let db_domain = db.get_domain_by_inscription(inscription).await;

  if db_domain.is_err() {
    let db_subdomain = db.get_subdomain_by_inscription(inscription).await;

    if db_subdomain.is_err() {
      return None;
    }

    let db_subdomain = db_subdomain.unwrap();
    return Some(db_subdomain.1.domain);
  }

  let db_domain = db_domain.unwrap();
  return Some(db_domain.1.name);
}

fn is_no_signature_required(actions: &Vec<DomainAction>) -> bool {
  (actions.len() == 1 && matches!(actions[0], DomainAction::Domain(_)))
    || (actions.len() == 2
      && ((matches!(actions[0], DomainAction::Domain(_))
        && matches!(actions[1], DomainAction::Validity(_)))
        || (matches!(actions[0], DomainAction::Validity(_))
          && matches!(actions[1], DomainAction::Domain(_)))))
}

async fn is_action_allowed(
  db: &db::Repository,
  action: &DomainAction,
  buffer: &Mutex<Option<String>>,
) -> bool {
  let action_domain = match action {
    DomainAction::Domain(Domain { name, .. }) => Some(name.to_string()),
    DomainAction::Subdomain(SubDomain { domain, .. }) => Some(domain.to_string()),
    DomainAction::Drop(DomainDrop { ref inscription }) => {
      get_domain_by_inscription_id(&db, inscription).await
    }
    DomainAction::Validity(Validity { domain, .. }) => Some(domain.to_string()),
    DomainAction::ValidityTransfer(ValidityTransfer { domain, .. }) => Some(domain.to_string()),
    DomainAction::Data(Data { domain, .. }) => Some(domain.to_string()),
  };

  let mut tmp_domain = buffer.lock().unwrap();

  if let Some(action_domain) = action_domain {
    if let Some(expected_domain) = tmp_domain.clone() {
      if action_domain != expected_domain {
        return false;
      }
    } else {
      *tmp_domain = Some(action_domain);
    }

    return true;
  }

  false
}

pub(crate) async fn save_inscription(
  id: &InscriptionId,
  tx: &TransactionInscription,
  address: String,
) {
  let db = get_db().await;
  let content_type = tx.inscription.content_type().unwrap_or("unknown");

<<<<<<< HEAD
=======
  println!(
    "New inscription with id {} from {} with content type {}",
    id,
    address,
    content_type
  );

>>>>>>> 7854ed0c
  if !content_type.starts_with("text/plain") {
    return;
  }

  let content = tx.inscription.body().unwrap_or(&[]);
  let content = String::from_utf8_lossy(content).to_string();
  println!("Content: {}", content);
  let parsed = ActionParser::parse(&content);

  if parsed.is_err() {
    return;
  }

  let parsed = parsed.unwrap();
  if parsed.actions.len() == 0 {
    return;
  }

  let signature_required = !is_no_signature_required(&parsed.actions);

  if parsed.signature.is_none() && signature_required {
    return;
  }

  let tmp_domain: Mutex<Option<String>> = Mutex::new(None);
  let mut actions = Vec::new();

  for action in parsed.actions {
    if !is_action_allowed(&db, &action, &tmp_domain).await {
      return;
    }

    actions.push(action);
  }

  let tmp_domain = tmp_domain.lock().unwrap();
  let domain = tmp_domain.clone();
  drop(tmp_domain);

  if signature_required {
    if parsed.signature.is_none() || domain.is_none() {
      return;
    }

    let domain = domain.unwrap();

    let signature = parsed.signature.unwrap();
    let validity = db.get_validity(&domain).await;

    if validity.is_err() {
      return;
    }

    let validity = validity.unwrap();

    if validity.0 != address.to_string() {
      return;
    }

    if !signature.is_valid(validity.1.credentials) {
      return;
    }
  }

  for action in actions {
    match action {
      DomainAction::Domain(domain) => {
        let name = domain.name.clone();
        let success = db.add_domain(&address, &id.to_string(), domain).await;

        if success {
          println!("Added domain {} for address {}", name, address);
        } else {
          println!("Failed to add domain {} for address {}", name, address);
        }
      }
      DomainAction::Subdomain(subdomain) => {
        let subdomain_representation = format!(
          "{}{}",
          subdomain.subdomain.clone(),
          subdomain.domain.clone()
        );
        let success = db.add_subdomain(&address, &id.to_string(), subdomain).await;

        if success {
          println!(
            "Added subdomain {} for address {}",
            subdomain_representation, address
          );
        } else {
          println!(
            "Failed to add subdomain {} for address {}",
            subdomain_representation, address
          );
        }
      }
      DomainAction::Drop(DomainDrop { inscription }) => {
        let success = db.remove_domain_by_inscription(&inscription).await;
        if success {
          println!(
            "Removed domain with inscription id {} for address {}",
            inscription, address
          );
          return;
        }

        let success = db.remove_subdomain(&inscription).await;
        if success {
          println!(
            "Removed subdomain with inscription id {} for address {}",
            inscription, address
          );
          return;
        }

        println!("Failed to remove domain or subdomain with inscription id {} for address {}", inscription, address);
      }
      DomainAction::Validity(validity) => {
        let domain = validity.domain.clone();
        let success = db.add_validity(&address, &id.to_string(), validity).await;

        if success {
          println!("Added validity {} for address {}", domain, address);
        } else {
          println!("Failed to add validity {} for address {}", domain, address);
        }
      }
      DomainAction::ValidityTransfer(transfer) => {
        let domain = transfer.domain.clone();
        let success = db
          .update_validity_by_inscription(&address, &id.to_string(), transfer)
          .await;

        if success {
          println!("Added validity transfer {} for address {}", domain, address);
        } else {
          println!(
            "Failed to add validity transfer {} for address {}",
            domain, address
          );
        }
      }
      DomainAction::Data(data) => {
        let domain = data.domain.clone();
        let success = db.add_data(&address, &id.to_string(), data).await;

        if success {
          println!("Added data {} for address {}", domain, address);
        } else {
          println!("Failed to add data {} for address {}", domain, address);
        }
      }
    }
  }
}

pub(crate) async fn transfer_inscription(id: &InscriptionId, address: String) {
  let db = get_db().await;
  let id = id.to_string();
  let transferred = db.transfer_inscription(&id, &address).await;

  if matches!(transferred, Ok(true)) {
    println!("Transferred inscription {} to {}", id, address);
  }
}

pub(crate) async fn new_inscription(
  id: &InscriptionId,
  tx: Option<&TransactionInscription>,
  address: Option<Address>,
) {
  if address.is_none() {
    return;
  }

  let address = address
    .map(|a| a.to_string())
    .unwrap_or_else(|| "unknown".into());

  if let Some(tx) = tx {
    return save_inscription(id, tx, address).await;
  }
  transfer_inscription(id, address).await;
}

pub(crate) fn new_inscription_blocking(
  id: &InscriptionId,
  tx: Option<&TransactionInscription>,
  address: Option<Address>,
) {
  let rt = Runtime::new().unwrap();
  rt.block_on(new_inscription(id, tx, address));
}<|MERGE_RESOLUTION|>--- conflicted
+++ resolved
@@ -89,16 +89,6 @@
   let db = get_db().await;
   let content_type = tx.inscription.content_type().unwrap_or("unknown");
 
-<<<<<<< HEAD
-=======
-  println!(
-    "New inscription with id {} from {} with content type {}",
-    id,
-    address,
-    content_type
-  );
-
->>>>>>> 7854ed0c
   if !content_type.starts_with("text/plain") {
     return;
   }
@@ -214,7 +204,10 @@
           return;
         }
 
-        println!("Failed to remove domain or subdomain with inscription id {} for address {}", inscription, address);
+        println!(
+          "Failed to remove domain or subdomain with inscription id {} for address {}",
+          inscription, address
+        );
       }
       DomainAction::Validity(validity) => {
         let domain = validity.domain.clone();
